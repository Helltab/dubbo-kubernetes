# Licensed to the Apache Software Foundation (ASF) under one or more
# contributor license agreements.  See the NOTICE file distributed with
# this work for additional information regarding copyright ownership.
# The ASF licenses this file to You under the Apache License, Version 2.0
# (the "License"); you may not use this file except in compliance with
# the License.  You may obtain a copy of the License at
#
#     http://www.apache.org/licenses/LICENSE-2.0
#
# Unless required by applicable law or agreed to in writing, software
# distributed under the License is distributed on an "AS IS" BASIS,
# WITHOUT WARRANTIES OR CONDITIONS OF ANY KIND, either express or implied.
# See the License for the specific language governing permissions and
# limitations under the License.

# 可选 k8s half universal
deploy_mode: universal
<<<<<<< HEAD
# mode: test
=======
#mode: test
>>>>>>> c88c47da
mode: zone
#multizone:
#  zone:
#    globalAddress: grpc://127.0.0.1:5685
#  global:
#    dds:
#      grpcPort: 5685
runtime:
  kubernetes:
    admissionServer:
      address: 10.23.132.51
      port: 5443
      certDir: test/cert<|MERGE_RESOLUTION|>--- conflicted
+++ resolved
@@ -15,11 +15,7 @@
 
 # 可选 k8s half universal
 deploy_mode: universal
-<<<<<<< HEAD
-# mode: test
-=======
 #mode: test
->>>>>>> c88c47da
 mode: zone
 #multizone:
 #  zone:
