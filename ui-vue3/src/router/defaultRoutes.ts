--- conflicted
+++ resolved
@@ -46,69 +46,10 @@
         }
       },
       {
-<<<<<<< HEAD
-        path: '/service',
-        name: 'service',
-        component: () => import('../views/service/index.vue'),
-        meta: {
-          icon: 'material-symbols-light:screen-search-desktop-outline-rounded'
-        },
-        children: [
-          {
-            path: '/service',
-            name: 'serviceSearch',
-            component: () => import('../views/service/serviceSearch.vue')
-          },
-          {
-            path: '/serviceTab',
-            name: 'serviceTab',
-            component: () => import('../views/service/serviceTab.vue'),
-            children: [
-              {
-                path: '/serviceDetail',
-                name: 'serviceDetail',
-                component: () => import('../views/service/serviceDetail.vue')
-              },
-              {
-                path: '/serviceDebug',
-                name: 'serviceDebug',
-                component: () => import('../views/service/serviceDebug.vue')
-              },
-              {
-                path: '/serviceDistribution',
-                name: 'serviceDistribution',
-                component: () => import('../views/service/serviceDistribution.vue')
-              },
-              {
-                path: '/monitor',
-                name: 'monitor',
-                component: () => import('../views/service/monitor.vue')
-              },
-              {
-                path: '/tracing',
-                name: 'tracing',
-                component: () => import('../views/service/tracing.vue')
-              },
-              {
-                path: '/event',
-                name: 'event',
-                component: () => import('../views/service/event.vue')
-              }
-            ]
-          }
-        ]
-      },
-      {
-        path: '/traffic',
-        name: 'trafficManagement',
-        meta: {
-          icon: 'carbon:traffic-flow'
-=======
         path: '/resources',
         name: 'resources',
         meta: {
           icon: 'carbon:web-services-cluster'
->>>>>>> 4f53bb56
         },
         children: [
           {
